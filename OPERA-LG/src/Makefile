PROGRAM   := OPERA-LG

OBJS := $(wildcard *.o)
SOURCE := $(wildcard *.cpp)
#CXX := g++

install : $(PROGRAM)

$(PROGRAM) : $(OBJS)     
<<<<<<< HEAD
	g++ -c -O3 -std=c++11 -Wall -Wno-deprecated $(CPP) $<
#	g++ -c -g -std=c++11 -fno-inline -w $(CPP) $<
#	g++ -c -g -fno-inline -w $(CPP) $< -pg
#	g++ -o ../bin/$(PROGRAM) *.o -pg
	g++ -o ../bin/$(PROGRAM) *.o
=======
	$(CXX) -c -O3 -std=c++98 -Wall -Wno-deprecated $(SOURCE) $<
#	$(CXX) -c -g -fno-inline -w $(CXX) $<
#	$(CXX) -c -g -fno-inline -w $(CXX) $< -pg
#	$(CXX) -o ../bin/$(PROGRAM) *.o -pg
	$(CXX) -o ../bin/$(PROGRAM) *.o
>>>>>>> a0221e11
#	rm *.o

clean:
	rm *.o<|MERGE_RESOLUTION|>--- conflicted
+++ resolved
@@ -2,24 +2,24 @@
 
 OBJS := $(wildcard *.o)
 SOURCE := $(wildcard *.cpp)
-#CXX := g++
+CXX := g++
 
 install : $(PROGRAM)
 
 $(PROGRAM) : $(OBJS)     
-<<<<<<< HEAD
-	g++ -c -O3 -std=c++11 -Wall -Wno-deprecated $(CPP) $<
-#	g++ -c -g -std=c++11 -fno-inline -w $(CPP) $<
-#	g++ -c -g -fno-inline -w $(CPP) $< -pg
-#	g++ -o ../bin/$(PROGRAM) *.o -pg
-	g++ -o ../bin/$(PROGRAM) *.o
-=======
-	$(CXX) -c -O3 -std=c++98 -Wall -Wno-deprecated $(SOURCE) $<
+#<<<<<<< HEAD
+	$(CXX) -c -O3 -std=c++11 -Wall -Wno-deprecated $(SOURCE) $<
+#	$(CXX) -c -g -std=c++11 -fno-inline -w $(CXX) $<
+#	$(CXX) -c -g -fno-inline -w $(CXX) $< -pg
+#	$(CXX) -o ../bin/$(PROGRAM) *.o -pg
+	$(CXX) -o ../bin/$(PROGRAM) *.o
+#=======
+#	$(CXX) -c -O3 -std=c++98 -Wall -Wno-deprecated $(SOURCE) $<
 #	$(CXX) -c -g -fno-inline -w $(CXX) $<
 #	$(CXX) -c -g -fno-inline -w $(CXX) $< -pg
 #	$(CXX) -o ../bin/$(PROGRAM) *.o -pg
-	$(CXX) -o ../bin/$(PROGRAM) *.o
->>>>>>> a0221e11
+#	$(CXX) -o ../bin/$(PROGRAM) *.o
+#>>>>>>> a0221e115ddf9f91d3667cf2fd6a7fecdf15a8c7
 #	rm *.o
 
 clean:
